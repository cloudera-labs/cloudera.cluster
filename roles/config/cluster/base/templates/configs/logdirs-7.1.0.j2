--- conflicted
+++ resolved
@@ -3,13 +3,8 @@
 ATLAS:
   ATLAS_SERVER:
     log_dir: "{{ log_base }}/atlas"
-<<<<<<< HEAD
-    ranger_atlas_plugin_hdfs_audit_spool_directory: "{{ log_base }}/atlas/audit/hdfs/spool"
-    ranger_atlas_plugin_solr_audit_spool_directory: "{{ log_base }}/atlas/audit/solr/spool"
   GATEWAY:
     log_dir: "{{ log_base }}/atlas"
-=======
->>>>>>> 76fb345e
 CORE_SETTINGS:
   STORAGEOPERATIONS:
     storageoperations_log_dir: "{{ log_base }}/"
