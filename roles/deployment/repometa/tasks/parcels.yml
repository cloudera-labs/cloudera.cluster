--- conflicted
+++ resolved
@@ -19,11 +19,6 @@
   uri:
     url: "{{ repository | regex_replace('/?$','') + '/manifest.json' }}"
     status_code: 200
-<<<<<<< HEAD
-    body: ''
-    body_format: json
-=======
->>>>>>> 4741ead1
     return_content: yes
     url_username: "{{ parcel_repo_username | default(omit) }}"
     url_password: "{{ parcel_repo_password | default(omit) }}"
